--- conflicted
+++ resolved
@@ -13,12 +13,7 @@
     -h, --help      print short, long help
 """
 
-<<<<<<< HEAD
-__version__ = "2021.4.7"
-=======
-
 __version__ = "2021.7.16"
->>>>>>> f0a5af77
 __license__ = "GPL-3.0"
 __author__ = "Benawi Adha"
 __email__ = "benawiadha@gmail.com"
