#!/usr/bin/env python3
"""\
Usages:
    epy             read last epub
    epy EPUBFILE    read EPUBFILE
    epy STRINGS     read matched STRINGS from history
    epy NUMBER      read file from history
                    with associated NUMBER

Options:
    -r              print reading history
    -d              dump epub
    -h, --help      print short, long help
"""


__version__ = "2021.2.3"
__license__ = "GPL-3.0"
__author__ = "Benawi Adha"
__email__ = "benawiadha@gmail.com"
__url__ = "https://github.com/wustho/epy"


import base64
import curses
import zipfile
import sys
import re
import os
import textwrap
import json
import tempfile
import shutil
import subprocess
import multiprocessing
import xml.etree.ElementTree as ET
from urllib.parse import unquote
from html import unescape
from html.parser import HTMLParser
from difflib import SequenceMatcher as SM
from functools import wraps

try:
    import mobi
    MOBISUPPORT = True
except ModuleNotFoundError:
    MOBISUPPORT = False

if shutil.which("pico2wave") is None\
        or shutil.which("play") is None:
    TTSSUPPORT = False
else:
    TTSSUPPORT = True
SPEAKING = False

# -1 is default terminal fg/bg colors
CFG = {
    "DefaultViewer": "auto",
    "DictionaryClient": "auto",
    "ShowProgressIndicator": True,
    "PageScrollAnimation": True,
    "StartWithDoubleSpread": False,
    "TTSSpeed": 1,
    "DarkColorFG": 252,
    "DarkColorBG": 235,
    "LightColorFG": 238,
    "LightColorBG": 253,
    "Keys": {
        "ScrollUp": "k",
        "ScrollDown": "j",
        "PageUp": "h",
        "PageDown": "l",
        "HalfScreenUp": "^u",
        "HalfScreenDown": "C-d",
        "NextChapter": "n",
        "PrevChapter": "p",
        "BeginningOfCh": "g",
        "EndOfCh": "G",
        "Shrink": "-",
        "Enlarge": "+",
        "SetWidth": "=",
        "Metadata": "M",
        "DefineWord": "d",
        "TableOfContents": "t",
        "Follow": "f",
        "OpenImage": "o",
        "RegexSearch": "/",
        "ShowHideProgress": "s",
        "MarkPosition": "m",
        "JumpToPosition": "`",
        "AddBookmark": "b",
        "ShowBookmarks": "B",
        "Quit": "q",
        "Help": "?",
        "SwitchColor": "c",
        "TTSToggle": "!",
        "DoubleSpreadToggle": "D"
    }
}
STATE = {
    "LastRead": "",
    "States": {}
}
# default keys
K = {
    "ScrollUp": {curses.KEY_UP},
    "ScrollDown": {curses.KEY_DOWN},
    "PageUp": {curses.KEY_PPAGE, curses.KEY_LEFT},
    "PageDown": {curses.KEY_NPAGE, ord(" "), curses.KEY_RIGHT},
    "BeginningOfCh": {curses.KEY_HOME},
    "EndOfCh": {curses.KEY_END},
    "TableOfContents": {9, ord("\t")},
    "Follow": {10},
    "Quit": {3, 27, 304}
}
WINKEYS = set()
CFGFILE = ""
STATEFILE = ""
COLORSUPPORT = False
SEARCHPATTERN = None
VWR = None
DICT = None
SCREEN = None
JUMPLIST = {}
SHOWPROGRESS = CFG["ShowProgressIndicator"]
MULTIPROC = False if multiprocessing.cpu_count() == 1 else True
ALLPREVLETTERS = []
SUMALLLETTERS = 0
PROC_COUNTLETTERS = None
ANIMATE = None
SPREAD = 1


class Epub:
    NS = {
        "DAISY": "http://www.daisy.org/z3986/2005/ncx/",
        "OPF": "http://www.idpf.org/2007/opf",
        "CONT": "urn:oasis:names:tc:opendocument:xmlns:container",
        "XHTML": "http://www.w3.org/1999/xhtml",
        "EPUB": "http://www.idpf.org/2007/ops"
    }

    def __init__(self, fileepub):
        self.path = os.path.abspath(fileepub)
        self.file = zipfile.ZipFile(fileepub, "r")

    def get_meta(self):
        meta = []
        # why self.file.read(self.rootfile) problematic
        cont = ET.fromstring(self.file.open(self.rootfile).read())
        for i in cont.findall("OPF:metadata/*", self.NS):
            if i.text is not None:
                meta.append([re.sub("{.*?}", "", i.tag), i.text])
        return meta

    def initialize(self):
        cont = ET.parse(self.file.open("META-INF/container.xml"))
        self.rootfile = cont.find(
            "CONT:rootfiles/CONT:rootfile",
            self.NS
        ).attrib["full-path"]
        self.rootdir = os.path.dirname(self.rootfile)\
            + "/" if os.path.dirname(self.rootfile) != "" else ""
        cont = ET.parse(self.file.open(self.rootfile))
        # EPUB3
        self.version = cont.getroot().get("version")
        if self.version == "2.0":
            # "OPF:manifest/*[@id='ncx']"
            self.toc = self.rootdir\
                + cont.find(
                    "OPF:manifest/*[@media-type='application/x-dtbncx+xml']",
                    self.NS
                ).get("href")
        elif self.version == "3.0":
            self.toc = self.rootdir\
                + cont.find(
                    "OPF:manifest/*[@properties='nav']",
                    self.NS
                ).get("href")

        self.contents = []
        self.toc_entries = [[], [], []]

        # cont = ET.parse(self.file.open(self.rootfile)).getroot()
        manifest = []
        for i in cont.findall("OPF:manifest/*", self.NS):
            # EPUB3
            # if i.get("id") != "ncx" and i.get("properties") != "nav":
            if i.get("media-type") != "application/x-dtbncx+xml"\
               and i.get("properties") != "nav":
                manifest.append([
                    i.get("id"),
                    i.get("href")
                ])

        spine, contents = [], []
        for i in cont.findall("OPF:spine/*", self.NS):
            spine.append(i.get("idref"))
        for i in spine:
            for j in manifest:
                if i == j[0]:
                    self.contents.append(self.rootdir+unquote(j[1]))
                    contents.append(unquote(j[1]))
                    manifest.remove(j)
                    # TODO: test is break necessary
                    break

        toc = ET.parse(self.file.open(self.toc)).getroot()
        # EPUB3
        if self.version == "2.0":
            navPoints = toc.findall("DAISY:navMap//DAISY:navPoint", self.NS)
        elif self.version == "3.0":
            navPoints = toc.findall(
                "XHTML:body//XHTML:nav[@EPUB:type='toc']//XHTML:a",
                self.NS
            )
        for i in navPoints:
            if self.version == "2.0":
                src = i.find("DAISY:content", self.NS).get("src")
                name = i.find("DAISY:navLabel/DAISY:text", self.NS).text
            elif self.version == "3.0":
                src = i.get("href")
                name = "".join(list(i.itertext()))
            src = src.split("#")
            try:
                idx = contents.index(unquote(src[0]))
            except ValueError:
                continue
            self.toc_entries[0].append(name)
            self.toc_entries[1].append(idx)
            if len(src) == 2:
                self.toc_entries[2].append(src[1])
            elif len(src) == 1:
                self.toc_entries[2].append("")

    def get_raw_text(self, chpath):
        # using try-except block to catch
        # zlib.error: Error -3 while decompressing data: invalid distance too far back
        # caused by forking PROC_COUNTLETTERS
        while True:
            try:
                content = self.file.open(chpath).read()
                break
            except:
                continue
        return content.decode("utf-8")

    def get_img_bytestr(self, impath):
        return impath, self.file.read(impath)

    def cleanup(self):
        return


class Mobi(Epub):
    def __init__(self, filemobi):
        self.path = os.path.abspath(filemobi)
        self.file, _ = mobi.extract(filemobi)

    def get_meta(self):
        meta = []
        # why self.file.read(self.rootfile) problematic
        with open(os.path.join(self.rootdir, "content.opf")) as f:
            cont = ET.parse(f).getroot()
        for i in cont.findall("OPF:metadata/*", self.NS):
            if i.text is not None:
                meta.append([re.sub("{.*?}", "", i.tag), i.text])
        return meta

    def initialize(self):
        self.rootdir = os.path.join(self.file, "mobi7")
        self.toc = os.path.join(self.rootdir, "toc.ncx")
        self.version = "2.0"

        self.contents = []
        self.toc_entries = [[], [], []]

        with open(os.path.join(self.rootdir, "content.opf")) as f:
            cont = ET.parse(f).getroot()
        manifest = []
        for i in cont.findall("OPF:manifest/*", self.NS):
            # EPUB3
            # if i.get("id") != "ncx" and i.get("properties") != "nav":
            if i.get("media-type") != "application/x-dtbncx+xml"\
               and i.get("properties") != "nav":
                manifest.append([
                    i.get("id"),
                    i.get("href")
                ])

        spine, contents = [], []
        for i in cont.findall("OPF:spine/*", self.NS):
            spine.append(i.get("idref"))
        for i in spine:
            for j in manifest:
                if i == j[0]:
                    self.contents.append(os.path.join(self.rootdir, unquote(j[1])))
                    contents.append(unquote(j[1]))
                    manifest.remove(j)
                    # TODO: test is break necessary
                    break

        with open(self.toc) as f:
            toc = ET.parse(f).getroot()
        # EPUB3
        if self.version == "2.0":
            navPoints = toc.findall("DAISY:navMap//DAISY:navPoint", self.NS)
        elif self.version == "3.0":
            navPoints = toc.findall(
                "XHTML:body//XHTML:nav[@EPUB:type='toc']//XHTML:a",
                self.NS
            )
        for i in navPoints:
            if self.version == "2.0":
                src = i.find("DAISY:content", self.NS).get("src")
                name = i.find("DAISY:navLabel/DAISY:text", self.NS).text
            elif self.version == "3.0":
                src = i.get("href")
                name = "".join(list(i.itertext()))
            src = src.split("#")
            try:
                idx = contents.index(unquote(src[0]))
            except ValueError:
                continue
            self.toc_entries[0].append(name)
            self.toc_entries[1].append(idx)
            if len(src) == 2:
                self.toc_entries[2].append(src[1])
            elif len(src) == 1:
                self.toc_entries[2].append("")

    def get_raw_text(self, chpath):
        # using try-except block to catch
        # zlib.error: Error -3 while decompressing data: invalid distance too far back
        # caused by forking PROC_COUNTLETTERS
        while True:
            try:
                with open(chpath) as f:
                    content = f.read()
                break
            except:
                continue
        # return content.decode("utf-8")
        return content

    def cleanup(self):
        shutil.rmtree(self.file)
        return


class Azw3(Epub):
    def __init__(self, fileepub):
        self.path = os.path.abspath(fileepub)
        self.tmpdir, self.tmpepub = mobi.extract(fileepub)
        self.file = zipfile.ZipFile(self.tmpepub, "r")

    def cleanup(self):
        shutil.rmtree(self.tmpdir)
        return


class FictionBook:
    NS = {
        "FB2": "http://www.gribuser.ru/xml/fictionbook/2.0"
    }

    def __init__(self, filefb):
        self.path = os.path.abspath(filefb)
        self.file = filefb

    def get_meta(self):
        desc = self.root.find("FB2:description", self.NS)
        alltags = desc.findall("*/*")
        return [[re.sub("{.*?}", "", i.tag), " ".join(i.itertext())] for i in alltags]

    def initialize(self):
        cont = ET.parse(self.file)
        self.root = cont.getroot()

        self.contents = []
        self.toc_entries = [[], [], []]

        self.contents = self.root.findall("FB2:body/*", self.NS)
        # TODO
        for n, i in enumerate(self.contents):
            title = i.find("FB2:title", self.NS)
            if title is not None:
                self.toc_entries[0].append("".join(title.itertext()))
                self.toc_entries[1].append(n)
                self.toc_entries[2].append("")

    def get_raw_text(self, node):
        ET.register_namespace("", "http://www.gribuser.ru/xml/fictionbook/2.0")
        # sys.exit(ET.tostring(node, encoding="utf8", method="html").decode("utf-8").replace("ns1:",""))
        return ET.tostring(node, encoding="utf8", method="html").decode("utf-8").replace("ns1:","")

    def get_img_bytestr(self, imgid):
        imgid = imgid.replace("#", "")
        img = self.root.find("*[@id='{}']".format(imgid))
        imgtype = img.get("content-type").split("/")[1]
        return imgid+"."+imgtype, base64.b64decode(img.text)

    def cleanup(self):
        return


class HTMLtoLines(HTMLParser):
    para = {"p", "div"}
    inde = {"q", "dt", "dd", "blockquote"}
    pref = {"pre"}
    bull = {"li"}
    hide = {"script", "style", "head"}
    ital = {"i", "em"}
    bold = {"b"}
    # hide = {"script", "style", "head", ", "sub}

    def __init__(self, sects={""}):
        HTMLParser.__init__(self)
        self.text = [""]
        self.imgs = []
        self.ishead = False
        self.isinde = False
        self.isbull = False
        self.ispref = False
        self.ishidden = False
        self.idhead = set()
        self.idinde = set()
        self.idbull = set()
        self.idpref = set()
        self.sects = sects
        self.sectsindex = {}
        self.initital = []
        self.initbold = []

    def handle_starttag(self, tag, attrs):
        if re.match("h[1-6]", tag) is not None:
            self.ishead = True
        elif tag in self.inde:
            self.isinde = True
        elif tag in self.pref:
            self.ispref = True
        elif tag in self.bull:
            self.isbull = True
        elif tag in self.hide:
            self.ishidden = True
        elif tag == "sup":
            self.text[-1] += "^{"
        elif tag == "sub":
            self.text[-1] += "_{"
        elif tag == "image":
            for i in attrs:
                # if i[0] == "xlink:href":
                if i[0].endswith("href"):
                    self.text.append("[IMG:{}]".format(len(self.imgs)))
                    self.imgs.append(unquote(i[1]))
        elif tag in self.ital:
            self.initital.append([len(self.text)-1, len(self.text[-1])])
        elif tag in self.bold:
            self.initbold.append([len(self.text)-1, len(self.text[-1])])
        if self.sects != {""}:
            for i in attrs:
                if i[0] == "id" and i[1] in self.sects:
                    # self.text[-1] += " (#" + i[1] + ") "
                    # self.sectsindex.append([len(self.text), i[1]])
                    self.sectsindex[len(self.text)-1] = i[1]

    def handle_startendtag(self, tag, attrs):
        if tag == "br":
            self.text += [""]
        elif tag in {"img", "image"}:
            for i in attrs:
                if (tag == "img" and i[0] == "src")\
                   or (tag == "image" and i[0] == "xlink:href"):
                    self.text.append("[IMG:{}]".format(len(self.imgs)))
                    self.imgs.append(unquote(i[1]))
                    self.text.append("")
        # sometimes attribute "id" is inside "startendtag"
        # especially html from mobi module (kindleunpack fork)
        if self.sects != {""}:
            for i in attrs:
                if i[0] == "id" and i[1] in self.sects:
                    # self.text[-1] += " (#" + i[1] + ") "
                    self.sectsindex[len(self.text)-1] = i[1]

    def handle_endtag(self, tag):
        if re.match("h[1-6]", tag) is not None:
            self.text.append("")
            self.text.append("")
            self.ishead = False
        elif tag in self.para:
            self.text.append("")
        elif tag in self.hide:
            self.ishidden = False
        elif tag in self.inde:
            if self.text[-1] != "":
                self.text.append("")
            self.isinde = False
        elif tag in self.pref:
            if self.text[-1] != "":
                self.text.append("")
            self.ispref = False
        elif tag in self.bull:
            if self.text[-1] != "":
                self.text.append("")
            self.isbull = False
        elif tag in {"sub", "sup"}:
            self.text[-1] += "}"
        elif tag == "image":
            self.text.append("")
        elif tag in self.ital:
            self.initital[-1] += [len(self.text)-1, len(self.text[-1])]
        elif tag in self.bold:
            self.initbold[-1] += [len(self.text)-1, len(self.text[-1])]

    def handle_data(self, raw):
        if raw and not self.ishidden:
            if self.text[-1] == "":
                tmp = raw.lstrip()
            else:
                tmp = raw
            if self.ispref:
                line = unescape(tmp)
            else:
                line = unescape(re.sub(r"\s+", " ", tmp))
            self.text[-1] += line
            if self.ishead:
                self.idhead.add(len(self.text)-1)
            elif self.isbull:
                self.idbull.add(len(self.text)-1)
            elif self.isinde:
                self.idinde.add(len(self.text)-1)
            elif self.ispref:
                self.idpref.add(len(self.text)-1)

    def get_lines(self, width=0):
        text, sect = [], {}
        formatting = {
            "italic": [],
            "bold": []
        }
        tmpital = []
        for i in self.initital:
            if i[0] == i[2]:
                tmpital.append([i[0], i[1], i[3]-i[1]])
            elif i[0] == i[2]-1:
                tmpital.append([i[0], i[1], len(self.text[i[0]])-i[1]])
                tmpital.append([i[2], 0, i[3]])
            elif i[2]-i[0] > 1:
                tmpital.append([i[0], i[1], len(self.text[i[0]])-i[1]])
                for j in range(i[0]+1, i[2]):
                    tmpital.append([j, 0, len(self.text[j])])
                tmpital.append([i[2], 0, i[3]])
        tmpbold = []
        for i in self.initbold:
            if i[0] == i[2]:
                tmpbold.append([i[0], i[1], i[3]-i[1]])
            elif i[0] == i[2]-1:
                tmpbold.append([i[0], i[1], len(self.text[i[0]])-i[1]])
                tmpbold.append([i[2], 0, i[3]])
            elif i[2]-i[0] > 1:
                tmpbold.append([i[0], i[1], len(self.text[i[0]])-i[1]])
                for j in range(i[0]+1, i[2]):
                    tmpbold.append([j, 0, len(self.text[j])])
                tmpbold.append([i[2], 0, i[3]])

        if width == 0:
            return self.text
        for n, i in enumerate(self.text):
            startline = len(text)
            # findsect = re.search(r"(?<= \(#).*?(?=\) )", i)
            # if findsect is not None and findsect.group() in self.sects:
                # i = i.replace(" (#" + findsect.group() + ") ", "")
                # # i = i.replace(" (#" + findsect.group() + ") ", " "*(5+len(findsect.group())))
                # sect[findsect.group()] = len(text)
            if n in self.sectsindex.keys():
                sect[self.sectsindex[n]] = len(text)
            if n in self.idhead:
                text += [i.rjust(width//2 + len(i)//2)] + [""]
                formatting["bold"] += [[j, 0, len(text[j])] for j in range(startline, len(text))]
            elif n in self.idinde:
                text += [
                    "   "+j for j in textwrap.wrap(i, width - 3)
                ] + [""]
            elif n in self.idbull:
                tmp = textwrap.wrap(i, width - 3)
                text += [
                    " - "+j if j == tmp[0] else "   "+j for j in tmp
                ] + [""]
            elif n in self.idpref:
                tmp = i.splitlines()
                wraptmp = []
                for line in tmp:
                    wraptmp += [j for j in textwrap.wrap(line, width - 6)]
                text += ["   "+j for j in wraptmp] + [""]
            else:
                text += textwrap.wrap(i, width) + [""]

            # TODO: inline formats for indents
            endline = len(text)  # -1
            tmp_filtered = [j for j in tmpital if j[0] == n]
            for j in tmp_filtered:
                tmp_count = 0
                # for k in text[startline:endline]:
                for k in range(startline, endline):
                    if n in self.idbull|self.idinde:
                        if tmp_count <= j[1]:
                            tmp_start = [k, j[1]-tmp_count+3]
                        if tmp_count <= j[1]+j[2]:
                            tmp_end = [k, j[1]+j[2]-tmp_count+3]
                        tmp_count += len(text[k]) - 2
                    else:
                        if tmp_count <= j[1]:
                            tmp_start = [k, j[1]-tmp_count]
                        if tmp_count <= j[1]+j[2]:
                            tmp_end = [k, j[1]+j[2]-tmp_count]
                        tmp_count += len(text[k]) + 1
                if tmp_start[0] == tmp_end[0]:
                    formatting["italic"].append(tmp_start + [tmp_end[1]-tmp_start[1]])
                elif tmp_start[0] == tmp_end[0]-1:
                    formatting["italic"].append(tmp_start + [len(text[tmp_start[0]])-tmp_start[1]+1])
                    formatting["italic"].append([tmp_end[0], 0, tmp_end[1]])
                # elif tmp_start[0]-tmp_end[1] > 1:
                else:
                    formatting["italic"].append(tmp_start + [len(text[tmp_start[0]])-tmp_start[1]+1])
                    for l in range(tmp_start[0]+1, tmp_end[0]):
                        formatting["italic"].append([l, 0, len(text[l])])
                    formatting["italic"].append([tmp_end[0], 0, tmp_end[1]])
            tmp_filtered = [j for j in tmpbold if j[0] == n]
            for j in tmp_filtered:
                tmp_count = 0
                # for k in text[startline:endline]:
                for k in range(startline, endline):
                    if n in self.idbull|self.idinde:
                        if tmp_count <= j[1]:
                            tmp_start = [k, j[1]-tmp_count+3]
                        if tmp_count <= j[1]+j[2]:
                            tmp_end = [k, j[1]+j[2]-tmp_count+3]
                        tmp_count += len(text[k]) - 2
                    else:
                        if tmp_count <= j[1]:
                            tmp_start = [k, j[1]-tmp_count]
                        if tmp_count <= j[1]+j[2]:
                            tmp_end = [k, j[1]+j[2]-tmp_count]
                        tmp_count += len(text[k]) + 1
                if tmp_start[0] == tmp_end[0]:
                    formatting["bold"].append(tmp_start + [tmp_end[1]-tmp_start[1]])
                elif tmp_start[0] == tmp_end[0]-1:
                    formatting["bold"].append(tmp_start + [len(text[tmp_start[0]])-tmp_start[1]+1])
                    formatting["bold"].append([tmp_end[0], 0, tmp_end[1]])
                # elif tmp_start[0]-tmp_end[1] > 1:
                else:
                    formatting["bold"].append(tmp_start + [len(text[tmp_start[0]])-tmp_start[1]+1])
                    for l in range(tmp_start[0]+1, tmp_end[0]):
                        formatting["bold"].append([l, 0, len(text[l])])
                    formatting["bold"].append([tmp_end[0], 0, tmp_end[1]])

        return text, self.imgs, sect, formatting


class Board:
    MAXCHUNKS = 32000-2  # lines

    def __init__(self, totlines, width):
        self.chunks = [self.MAXCHUNKS*(i+1)-1 for i in range(totlines // self.MAXCHUNKS)]
        self.chunks += [] if totlines % self.MAXCHUNKS == 0 else [totlines % self.MAXCHUNKS + (0 if self.chunks == [] else self.chunks[-1])] # -1
        self.pad = curses.newpad(min([self.MAXCHUNKS+2, totlines]), width)
        self.pad.keypad(True)
        # self.current_chunk = 0
        self.y = 0
        self.width = width

    def feed(self, textlist):
        self.text = textlist

    def feed_format(self, formatting):
        self.formatting = formatting

    def format(self):
        chunkidx = self.find_chunkidx(self.y)
        start_chunk = 0 if chunkidx == 0 else self.chunks[chunkidx-1]+1
        end_chunk = self.chunks[chunkidx]
        # if y in range(start_chunk, end_chunk+1):
        for i in [j for j in self.formatting["italic"] if start_chunk <= j[0] and j[0] <= end_chunk]:
            try:
                self.pad.chgat(i[0] % self.MAXCHUNKS, i[1], i[2], SCREEN.getbkgd()|curses.A_ITALIC)
            except:
                pass
        for i in [j for j in self.formatting["bold"] if start_chunk <= j[0] and j[0] <= end_chunk]:
            try:
                self.pad.chgat(i[0] % self.MAXCHUNKS, i[1], i[2], SCREEN.getbkgd()|curses.A_BOLD)
            except:
                pass

    def getch(self):
        return self.pad.getch()

    def bkgd(self, bg):
        self.pad.bkgd(SCREEN.getbkgd())

    def find_chunkidx(self, y):
        for n, i in enumerate(self.chunks):
            if y <= i:
                return n

    def paint_text(self, chunkidx=0):
        self.pad.clear()
        start_chunk = 0 if chunkidx == 0 else self.chunks[chunkidx-1]+1
        end_chunk = self.chunks[chunkidx]
        for n, i in enumerate(self.text[start_chunk:end_chunk+1]):
            if re.search("\\[IMG:[0-9]+\\]", i):
                self.pad.addstr(n, self.width//2 - len(i)//2 + 1, i, curses.A_REVERSE)
            else:
                self.pad.addstr(n, 0, i)
        # chapter suffix
        ch_suffix = "***"  # "\u3064\u3065\u304f" つづく
        try:
            self.pad.addstr(n+1, (self.width - len(ch_suffix))//2 + 1, ch_suffix)
        except curses.error:
            pass

        # if chunkidx < len(self.chunks)-1:
            # try:
                # self.pad.addstr(self.MAXCHUNKS+1, (self.width - len(ch_suffix))//2 + 1, ch_suffix)
            # except curses.error:
                # pass

    def chgat(self, y, x, n, attr):
        chunkidx = self.find_chunkidx(y)
        start_chunk = 0 if chunkidx == 0 else self.chunks[chunkidx-1]+1
        end_chunk = self.chunks[chunkidx]
        if y in range(start_chunk, end_chunk+1):
            self.pad.chgat(y % self.MAXCHUNKS, x, n, attr)

    def getbkgd(self):
        return self.pad.getbkgd()

    def refresh(self, y, b, c, d, e, f):
        chunkidx = self.find_chunkidx(y)
        if chunkidx != self.find_chunkidx(self.y):
            self.paint_text(chunkidx)
            self.y = y
            self.format()
        # TODO: not modulo by self.MAXCHUNKS but self.pad.height
        self.pad.refresh(y % self.MAXCHUNKS, b, c, d, e, f)
        self.y = y


def text_win(textfunc):
    @wraps(textfunc)
    def wrapper(*args, **kwargs):
        rows, cols = SCREEN.getmaxyx()
        hi, wi = rows - 4, cols - 4
        Y, X = 2, 2
        textw = curses.newwin(hi, wi, Y, X)
        if COLORSUPPORT:
            textw.bkgd(SCREEN.getbkgd())

        title, raw_texts, key = textfunc(*args, **kwargs)

        if len(title) > cols-8:
            title = title[:cols-8]

        texts = []
        for i in raw_texts.splitlines():
            texts += textwrap.wrap(i, wi - 6, drop_whitespace=False)

        textw.box()
        textw.keypad(True)
        textw.addstr(1, 2, title)
        textw.addstr(2, 2, "-"*len(title))
        key_textw = 0

        totlines = len(texts)

        pad = curses.newpad(totlines, wi - 2)
        if COLORSUPPORT:
            pad.bkgd(SCREEN.getbkgd())

        pad.keypad(True)
        for n, i in enumerate(texts):
            pad.addstr(n, 0, i)
        y = 0
        textw.refresh()
        pad.refresh(y, 0, Y+4, X+4, rows - 5, cols - 6)
        padhi = rows - 8 - Y

        while key_textw not in K["Quit"]|key:
            if key_textw in K["ScrollUp"] and y > 0:
                y -= 1
            elif key_textw in K["ScrollDown"] and y < totlines - hi + 6:
                y += 1
            elif key_textw in K["PageUp"]:
                y = pgup(y, padhi)
            elif key_textw in K["PageDown"]:
                y = pgdn(y, totlines, padhi)
            elif key_textw in K["BeginningOfCh"]:
                y = 0
            elif key_textw in K["EndOfCh"]:
                y = pgend(totlines, padhi)
            elif key_textw in WINKEYS - key:
                textw.clear()
                textw.refresh()
                return key_textw
            pad.refresh(y, 0, 6, 5, rows - 5, cols - 5)
            key_textw = textw.getch()

        textw.clear()
        textw.refresh()
        return
    return wrapper


def choice_win(allowdel=False):
    def inner_f(listgen):
        @wraps(listgen)
        def wrapper(*args, **kwargs):
            rows, cols = SCREEN.getmaxyx()
            hi, wi = rows - 4, cols - 4
            Y, X = 2, 2
            chwin = curses.newwin(hi, wi, Y, X)
            if COLORSUPPORT:
                chwin.bkgd(SCREEN.getbkgd())

            title, ch_list, index, key = listgen(*args, **kwargs)

            if len(title) > cols-8:
                title = title[:cols-8]

            chwin.box()
            chwin.keypad(True)
            chwin.addstr(1, 2, title)
            chwin.addstr(2, 2, "-"*len(title))
            if allowdel:
                chwin.addstr(3, 2, "HINT: Press 'd' to delete.")
            key_chwin = 0

            totlines = len(ch_list)
            chwin.refresh()
            pad = curses.newpad(totlines, wi - 2)
            if COLORSUPPORT:
                pad.bkgd(SCREEN.getbkgd())

            pad.keypad(True)

            padhi = rows - 5 - Y - 4 + 1 - (1 if allowdel else 0)
            # padhi = rows - 5 - Y - 4 + 1 - 1
            y = 0
            if index in range(padhi//2, totlines - padhi//2):
                y = index - padhi//2 + 1
            span = []

            for n, i in enumerate(ch_list):
                # strs = "  " + str(n+1).rjust(d) + " " + i[0]
                strs = "  " + i
                strs = strs[0:wi-3]
                pad.addstr(n, 0, strs)
                span.append(len(strs))

            countstring = ""
            while key_chwin not in K["Quit"]|key:
                if countstring == "":
                    count = 1
                else:
                    count = int(countstring)
                if key_chwin in range(48, 58): # i.e., k is a numeral
                    countstring = countstring + chr(key_chwin)
                else:
                    if key_chwin in K["ScrollUp"] or key_chwin in K["PageUp"]:
                        index -= count
                        if index < 0:
                            index = 0
                    elif key_chwin in K["ScrollDown"] or key_chwin in K["PageDown"]:
                        index += count
                        if index + 1 >= totlines:
                            index = totlines - 1
                    elif key_chwin in K["Follow"]:
                        chwin.clear()
                        chwin.refresh()
                        return None, index, None
                    # elif key_chwin in K["PageUp"]:
                    #     index -= 3
                    #     if index < 0:
                    #         index = 0
                    # elif key_chwin in K["PageDown"]:
                    #     index += 3
                    #     if index >= totlines:
                    #         index = totlines - 1
                    elif key_chwin in K["BeginningOfCh"]:
                        index = 0
                    elif key_chwin in K["EndOfCh"]:
                        index = totlines - 1
                    elif key_chwin == ord("D") and allowdel:
                        return None, (0 if index == 0 else index-1), index
                        # chwin.redrawwin()
                        # chwin.refresh()
                    elif key_chwin == ord("d") and allowdel:
                        resk, resp, _ = choice_win()(
                            lambda: ("Delete '{}'?".format(
                                ch_list[index]
                                ), ["(Y)es", "(N)o"], 0, {ord("n")})
                            )()
                        if resk is not None:
                            key_chwin = resk
                            continue
                        elif resp == 0:
                            return None, (0 if index == 0 else index-1), index
                        chwin.redrawwin()
                        chwin.refresh()
                    elif key_chwin in {ord(i) for i in ["Y", "y", "N", "n"]}\
                        and ch_list == ["(Y)es", "(N)o"]:
                        if key_chwin in {ord("Y"), ord("y")}:
                            return None, 0, None
                        else:
                            return None, 1, None
                    elif key_chwin in WINKEYS - key:
                        chwin.clear()
                        chwin.refresh()
                        return key_chwin, index, None
                    countstring = ""

                while index not in range(y, y+padhi):
                    if index < y:
                        y -= 1
                    else:
                        y += 1

                for n in range(totlines):
                    att = curses.A_REVERSE if index == n else curses.A_NORMAL
                    pre = ">>" if index == n else "  "
                    pad.addstr(n, 0, pre)
                    pad.chgat(n, 0, span[n], pad.getbkgd() | att)

                pad.refresh(y, 0, Y+4+(1 if allowdel else 0), X+4, rows - 5, cols - 6)
                # pad.refresh(y, 0, Y+5, X+4, rows - 5, cols - 6)
                key_chwin = chwin.getch()
                if key_chwin == curses.KEY_MOUSE:
                    mouse_event = curses.getmouse()
                    if mouse_event[4] == curses.BUTTON4_PRESSED:
                        key_chwin = list(K["ScrollUp"])[0]
                    elif mouse_event[4] == 2097152:
                        key_chwin = list(K["ScrollDown"])[0]
                    elif mouse_event[4] == curses.BUTTON1_DOUBLE_CLICKED:
                        if mouse_event[2] >= 6 and mouse_event[2] < rows-4\
                                and mouse_event[2] < 6+totlines:
                            index = mouse_event[2]-6+y
                        key_chwin = list(K["Follow"])[0]
                    elif mouse_event[4] == curses.BUTTON1_CLICKED\
                        and mouse_event[2] >= 6 and mouse_event[2] < rows-4\
                        and mouse_event[2] < 6+totlines:
                        if index == mouse_event[2]-6+y:
                            key_chwin = list(K["Follow"])[0]
                            continue
                        index = mouse_event[2]-6+y
                    elif mouse_event[4] == curses.BUTTON3_CLICKED:
                        key_chwin = list(K["Quit"])[0]

            chwin.clear()
            chwin.refresh()
            return None, None, None
        return wrapper
    return inner_f


def show_loader(scr):
    scr.clear()
    rows, cols = scr.getmaxyx()
    scr.addstr((rows-1)//2, (cols-1)//2, "\u231B")
    # scr.addstr(((rows-2)//2)+1, (cols-len(msg))//2, msg)
    scr.refresh()


def loadstate():
    global CFG, STATE, CFGFILE, STATEFILE
    prefix = ""
    if os.getenv("HOME") is not None:
        homedir = os.getenv("HOME")
        if os.path.isdir(os.path.join(homedir, ".config")):
            prefix = os.path.join(homedir, ".config", "epy")
        else:
            prefix = os.path.join(homedir, ".epy")
    elif os.getenv("USERPROFILE") is not None:
        prefix = os.path.join(os.getenv("USERPROFILE"), ".epy")
    else:
        CFGFILE = os.devnull
        STATEFILE = os.devnull
    os.makedirs(prefix, exist_ok=True)
    CFGFILE = os.path.join(prefix, "config.json")
    STATEFILE = os.path.join(prefix, "state.json")

    try:
        cfg_tmp = CFG
        with open(CFGFILE) as f:
            cfg = json.load(f)
        for i in cfg_tmp:
            if i != "Keys" and i in cfg:
                cfg_tmp[i] = cfg[i]
        cfg_tmp["Keys"].update(cfg["Keys"])
        CFG = cfg_tmp
        with open(STATEFILE) as f:
            STATE = json.load(f)
    except FileNotFoundError:
        pass


def parse_keys():
    global WINKEYS
    for i in CFG["Keys"].keys():
        parsedk = CFG["Keys"][i]
        if len(parsedk) == 1:
            parsedk = ord(parsedk)
        elif parsedk[:-1] in {"^", "C-"}:
            parsedk = ord(parsedk[-1]) - 96  # Reference: ASCII chars
        else:
            sys.exit("ERROR: Keybindings {}".format(i))

        try:
            K[i].add(parsedk)
        except KeyError:
            K[i] = {parsedk}
    WINKEYS = {curses.KEY_RESIZE}|K["Metadata"]|K["Help"]|\
        K["TableOfContents"]|K["ShowBookmarks"]


def savestate(file, index, width, pos, pctg):
    with open(CFGFILE, "w") as f:
        json.dump(CFG, f, indent=2)
    STATE["LastRead"] = file
    STATE["States"][file]["index"] = index
    STATE["States"][file]["width"] = width
    STATE["States"][file]["pos"] = pos
    STATE["States"][file]["pctg"] = pctg
    with open(STATEFILE, "w") as f:
        json.dump(STATE, f, indent=4)

    if MULTIPROC:
        # PROC_COUNTLETTERS.terminate()
        # PROC_COUNTLETTERS.kill()
        # PROC_COUNTLETTERS.join()
        try:
            PROC_COUNTLETTERS.kill()
        except AttributeError:
            PROC_COUNTLETTERS.terminate()


def pgup(pos, winhi, preservedline=0, c=1):
    if pos >= (winhi - preservedline) * c:
        return pos - (winhi + preservedline) * c
    else:
        return 0


def pgdn(pos, tot, winhi, preservedline=0, c=1):
    if pos + (winhi * c) <= tot - winhi:
        return pos + (winhi * c)
    else:
        pos = tot - winhi
        if pos < 0:
            return 0
        return pos


def pgend(tot, winhi):
    if tot - winhi >= 0:
        return tot - winhi
    else:
        return 0


@choice_win()
def toc(src, index):
    return "Table of Contents", src, index, K["TableOfContents"]


@text_win
def meta(ebook):
    mdata = "[File Info]\nPATH: {}\nSIZE: {} MB\n \n[Book Info]\n".format(
        ebook.path, round(os.path.getsize(ebook.path)/1024**2, 2)
    )
    for i in ebook.get_meta():
        data = re.sub("<[^>]*>", "", i[1])
        mdata += i[0].upper() + ": " + data + "\n"
        data = re.sub("\t", "", data)
        # mdata += textwrap.wrap(i[0].upper() + ": " + data, wi - 6)
    return "Metadata", mdata, K["Metadata"]


@text_win
def help():
    src = "Key Bindings:\n"
    dig = max([len(i) for i in CFG["Keys"].values()]) + 2
    for i in CFG["Keys"].keys():
        src += "{}  {}\n".format(
                CFG["Keys"][i].rjust(dig),
                " ".join(re.findall("[A-Z][^A-Z]*", i))
                )
    return "Help", src, K["Help"]


@text_win
def errmsg(title, msg, key):
    return title, msg, key


def bookmarks(ebookpath):
    idx = 0
    while True:
        bmarkslist = [
            i[0] for i in STATE["States"][ebookpath]["bmarks"]
        ]
        if bmarkslist == []:
            return list(K["ShowBookmarks"])[0], None
        retk, idx, todel = choice_win(True)(lambda:
        ("Bookmarks", bmarkslist, idx, {ord("B")})
        )()
        if todel is not None:
            del STATE["States"][ebookpath]["bmarks"][todel]
        else:
            return retk, idx


def truncate(teks, subte, maxlen, startsub=0):
    if startsub > maxlen:
        raise ValueError("Var startsub cannot be bigger than maxlen.")
    elif len(teks) <= maxlen:
        return teks
    else:
        lensu = len(subte)
        beg = teks[:startsub]
        mid = subte if lensu <= maxlen - startsub else subte[:maxlen-startsub]
        end = teks[startsub+lensu-maxlen:] if lensu < maxlen - startsub else ""
        return beg+mid+end

def safe_curs_set(state):
    try:
        curses.curs_set(state)
    except:
        return

def input_prompt(prompt):
    # prevent pad hole when prompting for input while
    # other window is active
    # pad.refresh(y, 0, 0, x, rows-2, x+width)
    rows, cols = SCREEN.getmaxyx()
    stat = curses.newwin(1, cols, rows-1, 0)
    if COLORSUPPORT:
        stat.bkgd(SCREEN.getbkgd())
    stat.keypad(True)
    curses.echo(1)
    safe_curs_set(1)

    init_text = ""

    stat.addstr(0, 0, prompt, curses.A_REVERSE)
    stat.addstr(0, len(prompt), init_text)
    stat.refresh()

    try:
        while True:
            ipt = stat.getch()
            if ipt == 27:
                stat.clear()
                stat.refresh()
                curses.echo(0)
                safe_curs_set(0)
                return
            elif ipt == 10:
                stat.clear()
                stat.refresh()
                curses.echo(0)
                safe_curs_set(0)
                return init_text
            elif ipt in {8, 127, curses.KEY_BACKSPACE}:
                init_text = init_text[:-1]
            elif ipt == curses.KEY_RESIZE:
                stat.clear()
                stat.refresh()
                curses.echo(0)
                safe_curs_set(0)
                return curses.KEY_RESIZE
            # elif len(init_text) <= maxlen:
            else:
                init_text += chr(ipt)

            stat.clear()
            stat.addstr(0, 0, prompt, curses.A_REVERSE)
            stat.addstr(
                0, len(prompt),
                init_text if len(prompt+init_text) < cols else "..."+init_text[len(prompt)-cols+4:]
                )
            stat.refresh()
    except KeyboardInterrupt:
        stat.clear()
        stat.refresh()
        curses.echo(0)
        safe_curs_set(0)
        return


def det_ebook_cls(file):
    filext = os.path.splitext(file)[1]
    if filext == ".epub":
        return Epub(file)
    elif filext == ".fb2":
        return FictionBook(file)
    elif MOBISUPPORT and filext == ".mobi":
        return Mobi(file)
    elif MOBISUPPORT and filext == ".azw3":
        return Azw3(file)
    elif not MOBISUPPORT and filext in {".mobi", ".azw3"}:
        sys.exit("""ERROR: Format not supported. (Supported: epub, fb2).
To get mobi and azw3 support, install mobi module from pip.
   $ pip install mobi""")
    else:
        sys.exit("ERROR: Format not supported. (Supported: epub, fb2)")


def dots_path(curr, tofi):
    candir = curr.split("/")
    tofi = tofi.split("/")
    alld = tofi.count("..")
    t = len(candir)
    candir = candir[0:t-alld-1]
    try:
        while True:
            tofi.remove("..")
    except ValueError:
        pass
    return "/".join(candir+tofi)


def find_dict_client():
    global DICT
    if shutil.which(CFG["DictionaryClient"].split()[0]) is not None:
        DICT = CFG["DictionaryClient"]
    else:
        DICT_LIST = [
            "sdcv",
            "dict"
        ]
        for i in DICT_LIST:
            if shutil.which(i) is not None:
                DICT = i
                break
        if DICT in {"sdcv"}:
            DICT += " -n"


def find_media_viewer():
    global VWR
    if shutil.which(CFG["DefaultViewer"].split()[0]) is not None:
        VWR = CFG["DefaultViewer"]
    elif sys.platform == "win32":
        VWR = "start"
    elif sys.platform == "darwin":
        VWR = "open"
    else:
        VWR_LIST = [
            "feh",
            "gio",
            "gnome-open",
            "gvfs-open",
            "xdg-open",
            "kde-open",
            "firefox"
        ]
        for i in VWR_LIST:
            if shutil.which(i) is not None:
                VWR = i
                break

    if VWR in {"gio"}:
        VWR += " open"


def open_media(scr, name, bstr):
    sfx = os.path.splitext(name)[1]
    fd, path = tempfile.mkstemp(suffix=sfx)
    try:
        with os.fdopen(fd, "wb") as tmp:
            # tmp.write(epub.file.read(src))
            tmp.write(bstr)
        # run(VWR + " " + path, shell=True)
        subprocess.call(
            VWR + " " + path,
            shell=True,
            stdout=subprocess.DEVNULL,
            stderr=subprocess.DEVNULL
        )
        k = scr.getch()
    finally:
        os.remove(path)
    return k


@text_win
def define_word(word):
    rows, cols = SCREEN.getmaxyx()
    hi, wi = 5, 16
    Y, X = (rows - hi)//2, (cols - wi)//2

    p = subprocess.Popen(
        "{} {}".format(DICT, word),
        stdout=subprocess.PIPE,
        stderr=subprocess.PIPE,
        shell=True
    )

    dictwin = curses.newwin(hi, wi, Y, X)
    dictwin.box()
    dictwin.addstr((hi-1)//2, (wi-10)//2, "Loading...")
    dictwin.refresh()

    out, err = p.communicate()

    dictwin.clear()
    dictwin.refresh()

    if err == b"":
        return "Definition: " + word.upper(), out.decode(), K["DefineWord"]
    else:
        return "Error: " + DICT, err.decode(), K["DefineWord"]


def searching(pad, src, width, y, ch, tot):
    global SEARCHPATTERN
    rows, cols = SCREEN.getmaxyx()
    if SPREAD == 2:
        width = (cols-7)//2

    x = (cols - width) // 2
    if SPREAD == 1:
        x = (cols - width) // 2
    else:
        x = 2

    if SEARCHPATTERN is None:
        candtext = input_prompt(" Regex:")
        if candtext is None:
            return y
        elif isinstance(candtext, str):
            SEARCHPATTERN = "/" + candtext
        elif candtext == curses.KEY_RESIZE:
            return candtext

    if SEARCHPATTERN in {"?", "/"}:
        SEARCHPATTERN = None
        return y

    found = []
    try:
        pattern = re.compile(SEARCHPATTERN[1:], re.IGNORECASE)
    except re.error as reerrmsg:
        SEARCHPATTERN = None
        tmpk = errmsg("!Regex Error", str(reerrmsg), set())
        return tmpk

    for n, i in enumerate(src):
        for j in pattern.finditer(i):
            found.append([n, j.span()[0], j.span()[1] - j.span()[0]])

    if found == []:
        if SEARCHPATTERN[0] == "/" and ch + 1 < tot:
            return 1
        elif SEARCHPATTERN[0] == "?" and ch > 0:
            return -1
        else:
            s = 0
            while True:
                if s in K["Quit"]:
                    SEARCHPATTERN = None
                    SCREEN.clear()
                    SCREEN.refresh()
                    return y
                elif s == ord("n") and ch == 0:
                    SEARCHPATTERN = "/"+SEARCHPATTERN[1:]
                    return 1
                elif s == ord("N") and ch + 1 == tot:
                    SEARCHPATTERN = "?"+SEARCHPATTERN[1:]
                    return -1

                SCREEN.clear()
                SCREEN.addstr(
                    rows-1, 0,
                    " Finished searching: " + SEARCHPATTERN[1:cols-22] + " ",
                    curses.A_REVERSE
                )
                SCREEN.refresh()
                pad.refresh(y, 0, 0, x, rows-2, x+width)
                if SPREAD == 2:
                    if y+rows < len(src):
                        pad.refresh(y+rows-1, 0, 0, cols-2-width, rows-2, cols-2)
                s = pad.getch()

    sidx = len(found) - 1
    if SEARCHPATTERN[0] == "/":
        if y > found[-1][0]:
            return 1
        for n, i in enumerate(found):
            if i[0] >= y:
                sidx = n
                break

    s = 0
    msg = " Searching: "\
        + SEARCHPATTERN[1:]\
        + " --- Res {}/{} Ch {}/{} ".format(
            sidx + 1,
            len(found),
            ch+1, tot
        )
    while True:
        if s in K["Quit"]:
            SEARCHPATTERN = None
            for i in found:
                pad.chgat(i[0], i[1], i[2], pad.getbkgd())
            pad.format()
            SCREEN.clear()
            SCREEN.refresh()
            return y
        elif s == ord("n"):
            SEARCHPATTERN = "/"+SEARCHPATTERN[1:]
            if sidx == len(found) - 1:
                if ch + 1 < tot:
                    return 1
                else:
                    s = 0
                    msg = " Finished searching: " + SEARCHPATTERN[1:] + " "
                    continue
            else:
                sidx += 1
                msg = " Searching: "\
                    + SEARCHPATTERN[1:]\
                    + " --- Res {}/{} Ch {}/{} ".format(
                        sidx + 1,
                        len(found),
                        ch+1, tot
                    )
        elif s == ord("N"):
            SEARCHPATTERN = "?"+SEARCHPATTERN[1:]
            if sidx == 0:
                if ch > 0:
                    return -1
                else:
                    s = 0
                    msg = " Finished searching: " + SEARCHPATTERN[1:] + " "
                    continue
            else:
                sidx -= 1
                msg = " Searching: "\
                    + SEARCHPATTERN[1:]\
                    + " --- Res {}/{} Ch {}/{} ".format(
                        sidx + 1,
                        len(found),
                        ch+1, tot
                    )
        elif s == curses.KEY_RESIZE:
            return s

        # TODO
        if y+rows-1 > pad.chunks[pad.find_chunkidx(y)]:
            y = pad.chunks[pad.find_chunkidx(y)] + 1

        while found[sidx][0] not in list(range(y, y+(rows-1)*SPREAD )):
            if found[sidx][0] > y:
                y += (rows - 1)*SPREAD
            else:
                y -= (rows - 1)*SPREAD
                if y < 0:
                    y = 0

        for n, i in enumerate(found):
            attr = curses.A_REVERSE if n == sidx else curses.A_NORMAL
            pad.chgat(i[0], i[1], i[2], pad.getbkgd() | attr)

        SCREEN.clear()
        SCREEN.addstr(rows-1, 0, msg, curses.A_REVERSE)
        SCREEN.refresh()
        pad.refresh(y, 0, 0, x, rows-2, x+width)
        if SPREAD == 2:
            if y+rows < len(src):
                pad.refresh(y+rows-1, 0, 0, cols-2-width, rows-2, cols-2)
        s = pad.getch()


def find_curr_toc_id(toc_idx, toc_sect, toc_secid, index, y):
    ntoc = 0
    for n, (i, j) in enumerate(zip(toc_idx, toc_sect)):
        if i <= index:
            if y >= toc_secid.get(j, 0):
                ntoc = n
        else:
            break
    return ntoc


def count_pct_async(ebook, allprev, sumlet):
    perch = []
    for n, i in enumerate(ebook.contents):
        content = ebook.get_raw_text(i)
        parser = HTMLtoLines()
        # try:
        parser.feed(content)
        parser.close()
        # except:
        #     pass
        src_lines = parser.get_lines()
        allprev[n] = sum(perch)
        perch.append(sum([len(re.sub("\s", "", j)) for j in src_lines]))
    sumlet.value = sum(perch)


def count_pct(ebook):
    perch = []
    allprev = []
    for i in ebook.contents:
        content = ebook.get_raw_text(i)
        parser = HTMLtoLines()
        # try:
        parser.feed(content)
        parser.close()
        # except:
        #     pass
        src_lines = parser.get_lines()
        allprev.append(sum(perch))
        perch.append(sum([len(re.sub("\s", "", j)) for j in src_lines]))
    sumlet = sum(perch)
    return allprev, sumlet


def count_max_reading_pg(ebook):
    global ALLPREVLETTERS, SUMALLLETTERS, PROC_COUNTLETTERS, MULTIPROC

    if MULTIPROC:
        try:
            ALLPREVLETTERS = multiprocessing.Array("i", len(ebook.contents))
            SUMALLLETTERS = multiprocessing.Value("i", 0)
            PROC_COUNTLETTERS = multiprocessing.Process(
                    target=count_pct_async, args=(
                        ebook,
                        ALLPREVLETTERS,
                        SUMALLLETTERS
                        )
                    )
            # forking PROC_COUNTLETTERS will raise
            # zlib.error: Error -3 while decompressing data: invalid distance too far back
            PROC_COUNTLETTERS.start()
        except:
            MULTIPROC = False
    if not MULTIPROC:
        ALLPREVLETTERS, SUMALLLETTERS = count_pct(ebook)


def speaking(text):
    global SPEAKING

    SPEAKING = True
    rows, _ = SCREEN.getmaxyx()
    SCREEN.addstr(rows-1, 0, ' Speaking! ', curses.A_REVERSE)
    SCREEN.refresh()
    SCREEN.timeout(1)
    try:
        _, path = tempfile.mkstemp(suffix=".wav")
        subprocess.call(
            [ "pico2wave", "-w", path, text],
            stdout=subprocess.DEVNULL,
            stderr=subprocess.DEVNULL
        )
        SPEAKER = subprocess.Popen(
            [ "play", path, "tempo", str(CFG["TTSSpeed"])],
            stdout=subprocess.DEVNULL,
            stderr=subprocess.DEVNULL
        )
        while True:
            if SPEAKER.poll() is not None:
                k = ord("l")
                break
            k = SCREEN.getch()
            if k == curses.KEY_MOUSE:
                mouse_event = curses.getmouse()
                if mouse_event[4] == curses.BUTTON2_CLICKED:
                    k = list(K["Quit"])[0]
                elif mouse_event[4] == curses.BUTTON1_CLICKED:
                    if mouse_event[1] < SCREEN.getmaxyx()[1]//2:
                        k = list(K["PageUp"])[0]
                    else:
                        k = list(K["PageDown"])[0]
                elif mouse_event[4] == curses.BUTTON4_PRESSED:
                    k = list(K["ScrollUp"])[0]
                elif mouse_event[4] == 2097152:
                    k = list(K["ScrollDown"])[0]
            # if k != -1:
            if k in K["Quit"]|K["PageUp"]|K["PageDown"]|K["ScrollUp"]|K["ScrollDown"]|{curses.KEY_RESIZE}:
                SPEAKER.terminate()
                # SPEAKER.kill()
                break
    finally:
        SCREEN.timeout(-1)
        os.remove(path)

    if k in K["Quit"]:
        SPEAKING = False
        k = None
    return k


def reader(ebook, index, width, y, pctg, sect):
    global SHOWPROGRESS, SPEAKING, ANIMATE, SPREAD

    k = 0 if SEARCHPATTERN is None else ord("/")
    rows, cols = SCREEN.getmaxyx()

    mincols_doublespr = 2 + 22 + 3 + 22 + 2
    if cols < mincols_doublespr:
        SPREAD = 1
    if SPREAD == 2:
        width = (cols-7)//2

    x = (cols - width) // 2
    if SPREAD == 1:
        x = (cols - width) // 2
    else:
        x = 2

    contents = ebook.contents
    toc_name = ebook.toc_entries[0]
    toc_idx = ebook.toc_entries[1]
    toc_sect = ebook.toc_entries[2]
    toc_secid = {}
    chpath = contents[index]
    content = ebook.get_raw_text(chpath)

    parser = HTMLtoLines(set(toc_sect))
    # parser = HTMLtoLines()
    # try:
    parser.feed(content)
    parser.close()
    # except:
    #     pass

    src_lines, imgs, toc_secid, formatting = parser.get_lines(width)
    totlines = len(src_lines) + 1  # 1 extra line for suffix

    if y < 0 and totlines <= rows*SPREAD:
        y = 0
    elif pctg is not None:
        y = round(pctg*totlines)
    else:
        y = y % totlines

    pad = Board(totlines, width)
    pad.feed(src_lines)
    pad.feed_format(formatting)

    # this make curses.A_REVERSE not working
    # put before paint_text
    if COLORSUPPORT:
        pad.bkgd(SCREEN.getbkgd())

    pad.paint_text(0)
    pad.format()

    LOCALPCTG = []
    for i in src_lines:
        LOCALPCTG.append(len(re.sub("\s", "", i)))

    SCREEN.clear()
    SCREEN.refresh()
    # try except to be more flexible on terminal resize
    try:
        pad.refresh(y, 0, 0, x, rows-1, x+width)
    except curses.error:
        pass

    if sect != "":
        y = toc_secid.get(sect, 0)

    countstring = ""
    svline = "dontsave"
    try:
        while True:
            if countstring == "":
                count = 1
            else:
                count = int(countstring)
            if k in range(48, 58): # i.e., k is a numeral
                countstring = countstring + chr(k)
            else:
                if k in K["Quit"]:
                    if k == 27 and countstring != "":
                        countstring = ""
                    else:
                        savestate(ebook.path, index, width, y, y/totlines)
                        sys.exit()
                elif k in K["TTSToggle"] and TTSSUPPORT:
                    # tospeak = "\n".join(src_lines[y:y+rows-1])
                    tospeak = ""
                    for i in src_lines[y:y+(rows*SPREAD)]:
                        if re.match(r"^\s*$", i) is not None:
                            tospeak += "\n. \n"
                        else:
                            tospeak += re.sub(r"\[IMG:[0-9]+\]", "Image", i) + " "
                    k = speaking(tospeak)
                    if totlines-y <= rows and index == len(contents)-1:
                        SPEAKING = False
                    continue
                elif k in K["DoubleSpreadToggle"]:
                    if cols < mincols_doublespr:
                        k = text_win(lambda: (
                            "Screen is too small",
                            "Min: {} cols x {} rows".format(mincols_doublespr, 12),
                            {ord("D")}
                        ))()
                    SPREAD = (SPREAD % 2) + 1
                    return 0, width, 0, y/totlines, ""
                elif k in K["ScrollUp"]:
                    if SPREAD == 2:
                        k = list(K["PageUp"])[0]
                        continue
                    if count > 1:
                        svline = y - 1
                    if y >= count:
                        y -= count
                    elif y == 0 and index != 0:
                        ANIMATE = "prev"
                        return -1, width, -rows, None, ""
                    else:
                        y = 0
                elif k in K["PageUp"]:
                    if y == 0 and index != 0:
                        ANIMATE = "prev"
                        tmp_parser = HTMLtoLines()
                        tmp_parser.feed(ebook.get_raw_text(contents[index-1]))
                        tmp_parser.close()
<<<<<<< HEAD
                        return -1, width, rows*(len(tmp_parser.get_lines(width)[0])//rows), None, ""
=======
                        return -1, width, rows*SPREAD*(len(tmp_parser.get_lines(width)[0])//(rows*SPREAD)), None, ""
>>>>>>> aac7813a
                    else:
                        if y >= rows*SPREAD*count:
                            ANIMATE = "prev"
                            y -= rows*SPREAD*count
                        else:
                            y = 0
                elif k in K["ScrollDown"]:
                    if SPREAD == 2:
                        k = list(K["PageDown"])[0]
                        continue
                    if count > 1:
                        svline = y + rows - 1
                    if y + count <= totlines - rows:
                        y += count
                    elif y >= totlines - rows and index != len(contents)-1:
                        ANIMATE = "next"
                        return 1, width, 0, None, ""
                    else:
                        y = totlines - rows
                elif k in K["PageDown"]:
                    if totlines - y > rows*SPREAD:
                        ANIMATE = "next"
                        if y+(rows*SPREAD) > pad.chunks[pad.find_chunkidx(y)]:
                            y = pad.chunks[pad.find_chunkidx(y)] + 1
                        else:
                            y += rows*SPREAD
                        # SCREEN.clear()
                        # SCREEN.refresh()
                    elif index != len(contents)-1:
                        ANIMATE = "next"
                        return 1, width, 0, None, ""
                elif k in K["HalfScreenUp"]|K["HalfScreenDown"]:
                    countstring = str(rows//2)
                    k = list(K["ScrollUp" if k in K["HalfScreenUp"] else "ScrollDown"])[0]
                    continue
                elif k in K["NextChapter"]:
                    ntoc = find_curr_toc_id(toc_idx, toc_sect, toc_secid, index, y)
                    if ntoc < len(toc_idx) - 1:
                        if index == toc_idx[ntoc+1]:
                            try:
                                y = toc_secid[toc_sect[ntoc+1]]
                            except KeyError:
                                pass
                        else:
                            return toc_idx[ntoc+1]-index, width, 0, None, toc_sect[ntoc+1]
                elif k in K["PrevChapter"]:
                    ntoc = find_curr_toc_id(toc_idx, toc_sect, toc_secid, index, y)
                    if ntoc > 0:
                        if index == toc_idx[ntoc-1]:
                            y = toc_secid.get(toc_sect[ntoc-1], 0)
                        else:
                            return toc_idx[ntoc-1]-index, width, 0, None, toc_sect[ntoc-1]
                elif k in K["BeginningOfCh"]:
                    ntoc = find_curr_toc_id(toc_idx, toc_sect, toc_secid, index, y)
                    try:
                        y = toc_secid[toc_sect[ntoc]]
                    except (KeyError, IndexError):
                        y = 0
                elif k in K["EndOfCh"]:
                    ntoc = find_curr_toc_id(toc_idx, toc_sect, toc_secid, index, y)
                    try:
                        if toc_secid[toc_sect[ntoc+1]] - rows >= 0:
                            y = toc_secid[toc_sect[ntoc+1]] - rows
                        else:
                            y = toc_secid[toc_sect[ntoc]]
                    except (KeyError, IndexError):
                        y = pgend(totlines, rows)
                elif k in K["TableOfContents"]:
                    if ebook.toc_entries == [[], [], []]:
                        k = errmsg(
                            "Table of Contents",
                            "N/A: TableOfContents is unavailable for this book.",
                            K["TableOfContents"]
                        )
                        continue
                    ntoc = find_curr_toc_id(toc_idx, toc_sect, toc_secid, index, y)
                    rettock, fllwd, _ = toc(toc_name, ntoc)
                    if rettock is not None:  # and rettock in WINKEYS:
                        k = rettock
                        continue
                    elif fllwd is not None:
                        if index == toc_idx[fllwd]:
                            try:
                                y = toc_secid[toc_sect[fllwd]]
                            except KeyError:
                                y = 0
                        else:
                            return toc_idx[fllwd] - index, width, 0, None, toc_sect[fllwd]
                elif k in K["Metadata"]:
                    k = meta(ebook)
                    if k in WINKEYS:
                        continue
                elif k in K["Help"]:
                    k = help()
                    if k in WINKEYS:
                        continue
                elif k in K["Enlarge"] and (width + count) < cols - 4 and SPREAD == 1:
                    width += count
                    return 0, width, 0, y/totlines, ""
                elif k in K["Shrink"] and width >= 22 and SPREAD == 1:
                    width -= count
                    return 0, width, 0, y/totlines, ""
                elif k in K["SetWidth"] and SPREAD == 1:
                    if countstring == "":
                        # if called without a count, toggle between 80 cols and full width
                        if width != 80 and cols - 4 >= 80:
                            return 0, 80, 0, y/totlines, ""
                        else:
                            return 0, cols - 4, 0, y/totlines, ""
                    else:
                        width = count
                    if width < 20:
                        width = 20
                    elif width >= cols - 4:
                        width = cols - 4
                    return 0, width, 0, y/totlines, ""
                # elif k == ord("0"):
                #     if width != 80 and cols - 2 >= 80:
                #         return 0, 80, 0, y/totlines, ""
                #     else:
                #         return 0, cols - 2, 0, y/totlines, ""
                elif k in K["RegexSearch"]:
                    fs = searching(
                        pad,
                        src_lines,
                        width, y,
                        index, len(contents)
                    )
                    if fs in WINKEYS or fs is None:
                        k = fs
                        continue
                    elif SEARCHPATTERN is not None:
                        return fs, width, 0, None, ""
                    else:
                        y = fs
                elif k in K["OpenImage"] and VWR is not None:
                    gambar, idx = [], []
                    for n, i in enumerate(src_lines[y:y+(rows*SPREAD)]):
                        img = re.search("(?<=\\[IMG:)[0-9]+(?=\\])", i)
                        if img is not None:
                            gambar.append(img.group())
                            idx.append(n)

                    impath = ""
                    if len(gambar) == 1:
                        impath = imgs[int(gambar[0])]
                    elif len(gambar) > 1:
                        p, i = 0, 0
                        while p not in K["Quit"] and p not in K["Follow"]:
                            SCREEN.move(idx[i] % rows, (x if idx[i]//rows==0 else cols-2-width) + width//2 + len(gambar[i]) + 1)
                            SCREEN.refresh()
                            safe_curs_set(1)
                            p = pad.getch()
                            if p in K["ScrollDown"]:
                                i += 1
                            elif p in K["ScrollUp"]:
                                i -= 1
                            i = i % len(gambar)

                        safe_curs_set(0)
                        if p in K["Follow"]:
                            impath = imgs[int(gambar[i])]

                    if impath != "":
                        if ebook.__class__.__name__ in {"Epub", "Azw3"}:
                            impath = dots_path(chpath, impath)
                        imgnm, imgbstr = ebook.get_img_bytestr(impath)
                        k = open_media(pad, imgnm, imgbstr)
                        continue
                elif k in K["SwitchColor"] and COLORSUPPORT and countstring in {"", "0", "1", "2"}:
                    if countstring == "":
                        count_color = curses.pair_number(SCREEN.getbkgd())
                        if count_color not in {2, 3}: count_color = 1
                        count_color = count_color % 3
                    else:
                        count_color = count
                    SCREEN.bkgd(curses.color_pair(count_color+1))
                    pad.format()
                    return 0, width, y, None, ""
                elif k in K["AddBookmark"]:
                    defbmname_suffix = 1
                    defbmname = "Bookmark " + str(defbmname_suffix)
                    occupiedbmnames = [i[0] for i in STATE["States"][ebook.path]["bmarks"]]
                    while defbmname in occupiedbmnames:
                        defbmname_suffix += 1
                        defbmname = "Bookmark " + str(defbmname_suffix)
                    bmname = input_prompt(" Add bookmark ({}):".format(defbmname))
                    if bmname is not None:
                        if bmname.strip() == "":
                            bmname = defbmname
                        STATE["States"][ebook.path]["bmarks"].append(
                            [bmname, index, y, y/totlines]
                        )
                elif k in K["ShowBookmarks"]:
                    if STATE["States"][ebook.path]["bmarks"] == []:
                        k = text_win(lambda: (
                            "Bookmarks",
                            "N/A: Bookmarks are not found in this book.",
                            {ord("B")}
                        ))()
                        continue
                    else:
                        retk, idxchoice = bookmarks(ebook.path)
                        if retk is not None:
                            k = retk
                            continue
                        elif idxchoice is not None:
                            bmtojump = STATE["States"][ebook.path]["bmarks"][idxchoice]
                            return bmtojump[1]-index, width, bmtojump[2], bmtojump[3], ""
                elif k in K["DefineWord"] and DICT is not None:
                    word = input_prompt(" Define:")
                    if word == curses.KEY_RESIZE:
                        k = word
                        continue
                    elif word is not None:
                        defin = define_word(word)
                        if defin in WINKEYS:
                            k = defin
                            continue
                elif k in K["MarkPosition"]:
                    jumnum = pad.getch()
                    if jumnum in range(49, 58):
                        JUMPLIST[chr(jumnum)] = [index, width, y, y/totlines]
                    else:
                        k = jumnum
                        continue
                elif k in K["JumpToPosition"]:
                    jumnum = pad.getch()
                    if jumnum in range(49, 58) and chr(jumnum) in JUMPLIST.keys():
                        tojumpidxdiff = JUMPLIST[chr(jumnum)][0]-index
                        tojumpy = JUMPLIST[chr(jumnum)][2]
                        tojumpctg = None if JUMPLIST[chr(jumnum)][1] == width else JUMPLIST[chr(jumnum)][3]
                        return tojumpidxdiff, width, tojumpy, tojumpctg, ""
                    else:
                        k = jumnum
                        continue
                elif k in K["ShowHideProgress"]:
                    SHOWPROGRESS = not SHOWPROGRESS
                elif k == curses.KEY_RESIZE:
                    savestate(ebook.path, index, width, y, y/totlines)
                    # stated in pypi windows-curses page:
                    # to call resize_term right after KEY_RESIZE
                    if sys.platform == "win32":
                        curses.resize_term(rows, cols)
                        rows, cols = SCREEN.getmaxyx()
                    else:
                        rows, cols = SCREEN.getmaxyx()
                        curses.resize_term(rows, cols)
                    if cols < 22 or rows < 12:
                        sys.exit("ERROR: Screen was too small (min 22cols x 12rows).")
                    if cols <= width + 4:
                        return 0, cols - 4, 0, y/totlines, ""
                    else:
                        return 0, width, y, None, ""
                countstring = ""

            if svline != "dontsave":
                pad.chgat(svline, 0, width, SCREEN.getbkgd()|curses.A_UNDERLINE)

            try:
                # NOTE: clear() will delete everything but doesnt need refresh()
                # while refresh() id necessary whenever a char added to scr
                SCREEN.clear()
                SCREEN.addstr(0, 0, countstring)
                SCREEN.refresh()
                if CFG["PageScrollAnimation"] and ANIMATE is not None:
                    for i in range(width+1):
                        curses.napms(1)
                        # to optimize performance
                        if i == width:
                            # to cleanup screen from animation residue
                            # actually only problematic for "next" animation
                            # but just to be safe
                            SCREEN.clear()
                            SCREEN.refresh()
                        if ANIMATE == "next":
                            pad.refresh(y, 0, 0, x+width-i, rows-1, x+width)
                            if SPREAD == 2 and y+rows < totlines:
                                pad.refresh(y+rows, 0, 0, cols-2-i, rows-1, cols-2)
                        elif ANIMATE == "prev":
                            pad.refresh(y, width-i-1, 0, x, rows-1, x+i)
                            if SPREAD == 2 and y+rows < totlines:
                                pad.refresh(y+rows, width-i-1, 0, cols-2-width, rows-1, cols-2-width+i)
                else:
                    pad.refresh(y, 0, 0, x, rows-1, x+width)
                    if SPREAD == 2 and y+rows < totlines:
                        pad.refresh(y+rows, 0, 0, cols-2-width, rows-1, cols-2)
                ANIMATE = None

                LOCALSUMALLL = SUMALLLETTERS.value if MULTIPROC else SUMALLLETTERS
                if SHOWPROGRESS and (cols-width-2)//2 > 3 and LOCALSUMALLL != 0:
                    PROGRESS = (ALLPREVLETTERS[index] + sum(LOCALPCTG[:y+rows-1])) / LOCALSUMALLL
                    PROGRESSTR = "{}%".format(int(PROGRESS*100))
                    SCREEN.addstr(0, cols-len(PROGRESSTR), PROGRESSTR)
                SCREEN.refresh()
            except curses.error:
                pass
            if SPEAKING:
                k = list(K["TTSToggle"])[0]
                continue
            k = pad.getch()
            if k == curses.KEY_MOUSE:
                mouse_event = curses.getmouse()
                if mouse_event[4] == curses.BUTTON1_CLICKED:
                    if mouse_event[1] < cols//2:
                        k = list(K["PageUp"])[0]
                    else:
                        k = list(K["PageDown"])[0]
                elif mouse_event[4] == curses.BUTTON3_CLICKED:
                    k = list(K["TableOfContents"])[0]
                elif mouse_event[4] == curses.BUTTON4_PRESSED:
                    k = list(K["ScrollUp"])[0]
                elif mouse_event[4] == 2097152:
                    k = list(K["ScrollDown"])[0]
                elif mouse_event[4] == curses.BUTTON4_PRESSED+curses.BUTTON_CTRL:
                    k = list(K["Enlarge"])[0]
                elif mouse_event[4] == 2097152+curses.BUTTON_CTRL:
                    k = list(K["Shrink"])[0]
                elif mouse_event[4] == curses.BUTTON2_CLICKED:
                    k = list(K["TTSToggle"])[0]

            if svline != "dontsave":
                pad.chgat(svline, 0, width, SCREEN.getbkgd()|curses.A_NORMAL)
                svline = "dontsave"
    except KeyboardInterrupt:
        savestate(ebook.path, index, width, y, y/totlines)
        sys.exit()


def preread(stdscr, file):
    global COLORSUPPORT, SHOWPROGRESS, SCREEN, SPREAD

    try:
        curses.use_default_colors()
        curses.init_pair(1, -1, -1)
        curses.init_pair(2, CFG["DarkColorFG"], CFG["DarkColorBG"])
        curses.init_pair(3, CFG["LightColorFG"], CFG["LightColorBG"])
        COLORSUPPORT = True
    except:
        COLORSUPPORT  = False

    SCREEN = stdscr

    SCREEN.keypad(True)
    safe_curs_set(0)
    curses.mousemask(-1)
    # curses.mouseinterval(0)
    SCREEN.clear()
    rows, cols = SCREEN.getmaxyx()
    show_loader(SCREEN)

    ebook = det_ebook_cls(file)

    try:
        if ebook.path in STATE["States"]:
            idx = STATE["States"][ebook.path]["index"]
            width = STATE["States"][ebook.path]["width"]
            y = STATE["States"][ebook.path]["pos"]
        else:
            STATE["States"][ebook.path] = {}
            STATE["States"][ebook.path]["bmarks"] = []
            idx = 0
            y = 0
            width = 80
        pctg = None

        if cols <= width + 4:
            width = cols - 4
            pctg = STATE["States"][ebook.path].get("pctg", None)

        try:
            ebook.initialize()
        except Exception as e:
            sys.exit("ERROR: Badly-structured ebook.\n"+str(e))
        find_media_viewer()
        find_dict_client()
        parse_keys()
        SHOWPROGRESS = CFG["ShowProgressIndicator"]
        SPREAD = 2 if CFG["StartWithDoubleSpread"] else 1
        count_max_reading_pg(ebook)

        sec = ""
        while True:
            incr, width, y, pctg, sec = reader(
                ebook, idx, width, y, pctg, sec
            )
            idx += incr
            show_loader(SCREEN)
    finally:
        ebook.cleanup()


def main():
    termc, termr = shutil.get_terminal_size()

    args = []
    if sys.argv[1:] != []:
        args += sys.argv[1:]

    if len({"-h", "--help"} & set(args)) != 0:
        print(__doc__.rstrip())
        sys.exit()

    loadstate()

    if len({"-v", "--version", "-V"} & set(args)) != 0:
        print("Startup file loaded:")
        print(CFGFILE)
        print(STATEFILE)
        print()
        print("v" + __version__)
        print(__license__, "License")
        print("Copyright (c) 2019", __author__)
        print(__url__)
        sys.exit()

    if len({"-d"} & set(args)) != 0:
        args.remove("-d")
        dump = True
    else:
        dump = False

    if args == []:
        file = STATE["LastRead"]
        if not os.path.isfile(file):
            # print(__doc__)
            sys.exit("ERROR: Found no last read file.")

    elif os.path.isfile(args[0]):
        file = args[0]

    else:
        file = None
        todel = []
        xitmsg = 0

        val = 0
        for i in STATE["States"].keys():
            if not os.path.exists(i):
                todel.append(i)
            else:
                match_val = sum([
                    j.size for j in SM(
                        None, i.lower(), " ".join(args).lower()
                    ).get_matching_blocks()
                ])
                if match_val >= val:
                    val = match_val
                    file = i
        if val == 0:
            xitmsg = "\nERROR: No matching file found in history."

        for i in todel:
            del STATE["States"][i]
        with open(STATEFILE, "w") as f:
            json.dump(STATE, f, indent=4)

        if len(args) == 1 and re.match(r"[0-9]+", args[0]) is not None:
            try:
                file = list(STATE["States"].keys())[int(args[0])-1]
                xitmsg = 0
            except IndexError:
                xitmsg = "ERROR: No matching file found in history."

        if xitmsg != 0 or "-r" in args:
            print("Reading history:")
            dig = len(str(len(STATE["States"].keys())+1))
            tcols = termc - dig - 2
            for n, i in enumerate(STATE["States"].keys()):
                p = i.replace(os.getenv("HOME"), "~")
                print("{}{} {}".format(
                    str(n+1).rjust(dig),
                    "*" if i == STATE["LastRead"] else " ",
                    truncate(p, "...", tcols, 7)
                    ))
            sys.exit(xitmsg)

    if dump:
        ebook = det_ebook_cls(file)
        try:
            try:
                ebook.initialize()
            except Exception as e:
                sys.exit("ERROR: Badly-structured ebook.\n"+str(e))
            for i in ebook.contents:
                content = ebook.get_raw_text(i)
                parser = HTMLtoLines()
                # try:
                parser.feed(content)
                parser.close()
                # except:
                #     pass
                src_lines = parser.get_lines()
                # sys.stdout.reconfigure(encoding="utf-8")  # Python>=3.7
                for j in src_lines:
                    sys.stdout.buffer.write((j+"\n\n").encode("utf-8"))
        finally:
            ebook.cleanup()
        sys.exit()

    else:
        if termc < 22 or termr < 12:
            sys.exit("ERROR: Screen was too small (min 22cols x 12rows).")
        curses.wrapper(preread, file)


if __name__ == "__main__":
    main()<|MERGE_RESOLUTION|>--- conflicted
+++ resolved
@@ -1731,11 +1731,7 @@
                         tmp_parser = HTMLtoLines()
                         tmp_parser.feed(ebook.get_raw_text(contents[index-1]))
                         tmp_parser.close()
-<<<<<<< HEAD
-                        return -1, width, rows*(len(tmp_parser.get_lines(width)[0])//rows), None, ""
-=======
                         return -1, width, rows*SPREAD*(len(tmp_parser.get_lines(width)[0])//(rows*SPREAD)), None, ""
->>>>>>> aac7813a
                     else:
                         if y >= rows*SPREAD*count:
                             ANIMATE = "prev"
